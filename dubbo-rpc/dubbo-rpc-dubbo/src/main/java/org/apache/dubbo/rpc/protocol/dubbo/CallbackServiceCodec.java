--- conflicted
+++ resolved
@@ -156,11 +156,7 @@
                 if (!isInstancesOverLimit(channel, referurl, clazz.getName(), instid, true)) {
                     @SuppressWarnings("rawtypes")
                     Invoker<?> invoker = new ChannelWrappedInvoker(clazz, channel, referurl, String.valueOf(instid));
-<<<<<<< HEAD
                     proxy = PROXY_FACTORY.getProxy(new AsyncToSyncInvoker<>(invoker));
-=======
-                    proxy = proxyFactory.getProxy(new AsyncToSyncInvoker<>(invoker));
->>>>>>> 8e624056
                     channel.setAttribute(proxyCacheKey, proxy);
                     channel.setAttribute(invokerCacheKey, invoker);
                     increaseInstanceCount(channel, countkey);
